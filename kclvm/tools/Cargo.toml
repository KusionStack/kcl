[package]
name = "kclvm-tools"
version = "0.1.0"
edition = "2021"

# See more keys and their definitions at https://doc.rust-lang.org/cargo/reference/manifest.html

[dependencies]
<<<<<<< HEAD
kclvm-ast = {path = "../ast", version = "0.1.0"}
kclvm-parser = {path = "../parser", version = "0.1.0"}
=======
indexmap = "1.0"
fancy-regex = "0.7.1"

kclvm-ast = {path = "../ast", version = "0.1.0"}
kclvm-error = {path = "../error", version = "0.1.0"}
kclvm-parser = {path = "../parser", version = "0.1.0"}

[dev-dependencies]
pretty_assertions = "1.2.1"
>>>>>>> 000ceb70
<|MERGE_RESOLUTION|>--- conflicted
+++ resolved
@@ -6,10 +6,6 @@
 # See more keys and their definitions at https://doc.rust-lang.org/cargo/reference/manifest.html
 
 [dependencies]
-<<<<<<< HEAD
-kclvm-ast = {path = "../ast", version = "0.1.0"}
-kclvm-parser = {path = "../parser", version = "0.1.0"}
-=======
 indexmap = "1.0"
 fancy-regex = "0.7.1"
 
@@ -18,5 +14,4 @@
 kclvm-parser = {path = "../parser", version = "0.1.0"}
 
 [dev-dependencies]
-pretty_assertions = "1.2.1"
->>>>>>> 000ceb70
+pretty_assertions = "1.2.1"