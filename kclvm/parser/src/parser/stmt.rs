#![allow(dead_code)]
#![allow(unused_macros)]

use compiler_base_span::{span::new_byte_pos, BytePos, Span};
use kclvm_ast::token::VALID_SPACES_LENGTH;
use kclvm_ast::token::{CommentKind, DelimToken, LitKind, Token, TokenKind};
use kclvm_ast::{ast::*, expr_as, node_ref};
use kclvm_span::symbol::kw;

use super::Parser;

/// Parser implementation of statements, which consists of expressions and tokens.
/// Parser uses `parse_exprlist` and `parse_expr` in [`kclvm_parser::parser::expr`]
/// to get a expression node, and then concretize it into the specified expression node,
/// and then assemble it into the corresponding statement node.
impl<'a> Parser<'a> {
    /// Syntax:
    /// statement: simple_stmt | compound_stmt
    /// simple_stmt: (assign_stmt | expr_stmt | assert_stmt | import_stmt | type_alias_stmt) NEWLINE
    /// compound_stmt: if_stmt | schema_stmt
    pub(crate) fn parse_stmt(&mut self) -> Option<NodeRef<Stmt>> {
        // skip new lines
        if matches!(self.token.kind, TokenKind::Newline) {
            self.skip_newlines();
        }

        // eof => None
        if matches!(self.token.kind, TokenKind::Eof) {
            return None;
        }

        // compound_stmt
        if let Some(stmt) = self.parse_compound_stmt() {
            return Some(stmt);
        }

        // simple_stmt
        if let Some(stmt) = self.parse_simple_stmt() {
            return Some(stmt);
        }

<<<<<<< HEAD
        self.sess.struct_span_error(
            &format!("unexpected '{:?}'", self.token.kind),
            self.token.span,
            None,
        );
=======
        let tok: String = self.token.into();
        self.sess
            .struct_span_error(&format!("unexpected token '{}'", tok), self.token.span);
>>>>>>> 86f4a821

        None
    }

    /// Syntax:
    /// simple_stmt: (assign_stmt | expr_stmt | assert_stmt | import_stmt | type_alias_stmt) NEWLINE
    fn parse_compound_stmt(&mut self) -> Option<NodeRef<Stmt>> {
        // skip new lines
        if matches!(self.token.kind, TokenKind::Newline) {
            self.skip_newlines();
        }

        // eof => None
        if matches!(self.token.kind, TokenKind::Eof) {
            return None;
        }

        // if ...
        if self.token.is_keyword(kw::If) {
            return Some(self.parse_if_stmt());
        }

        // @decorators
        let decorators = if matches!(self.token.kind, TokenKind::At) {
            Some(self.parse_decorators())
        } else {
            None
        };

        // schema/mixin/protocol/rule ...
        if self.token.is_keyword(kw::Schema)
            || self.token.is_keyword(kw::Mixin)
            || self.token.is_keyword(kw::Protocol)
        {
            return Some(self.parse_schema_stmt(decorators));
        }
        if self.token.is_keyword(kw::Rule) {
            return Some(self.parse_rule_stmt(decorators));
        }

        None
    }

    /// Syntax:
    /// simple_stmt: (assign_stmt | unification_stmt | expr_stmt | assert_stmt | import_stmt | type_alias_stmt) NEWLINE
    fn parse_simple_stmt(&mut self) -> Option<NodeRef<Stmt>> {
        // skip new lines
        if matches!(self.token.kind, TokenKind::Newline) {
            self.skip_newlines();
        }

        // eof => None
        if matches!(self.token.kind, TokenKind::Eof) {
            return None;
        }

        // import ...
        if self.token.is_keyword(kw::Import) {
            return Some(self.parse_import_stmt());
        }

        // type ...
        if self.token.is_keyword(kw::Type) {
            return Some(self.parse_type_alias_stmt());
        }
        // assert ...
        if self.token.is_keyword(kw::Assert) {
            return Some(self.parse_assert_stmt());
        }

        // unary expr
        if let TokenKind::UnaryOp(_) = self.token.kind {
            return Some(self.parse_expr_stmt());
        }

        if matches!(
            self.token.kind,
            TokenKind::Ident(_) | TokenKind::Literal(_) | TokenKind::OpenDelim(_)
        ) {
            // expr or assign
            self.parse_expr_or_assign_stmt(false)
        } else {
            None
        }
    }

    /// Syntax:
    /// Indent/Dedent
    pub(crate) fn parse_block_stmt_list(
        &mut self,
        open_tok: TokenKind,
        close_tok: TokenKind,
    ) -> Vec<NodeRef<Stmt>> {
        let mut stmt_list = Vec::new();
        self.validate_dedent();
        self.bump_token(open_tok);
        loop {
            if self.token.kind == TokenKind::Eof {
                self.bump();
                break;
            }

            self.validate_dedent();
            if self.token.kind == close_tok {
                self.bump_token(close_tok);
                break;
            }

            if let Some(stmt) = self.parse_stmt() {
                stmt_list.push(stmt);
            } else {
                // Error recovery from panic mode: Once an error is detected (the statement is None),
                // the symbols in the input are continuously discarded (one symbol at a time), until the
                // "synchronous lexical unit" is found (the statement start token e.g., import, schema, etc).
                self.bump();
            }
        }

        self.skip_newlines();
        stmt_list
    }

    /// Syntax:
    /// test: if_expr | simple_expr
    fn parse_expr_stmt(&mut self) -> NodeRef<Stmt> {
        let token = self.token;
        let expr = vec![self.parse_expr()];

        let stmt = node_ref!(
            Stmt::Expr(ExprStmt { exprs: expr }),
            self.token_span_pos(token, self.prev_token)
        );

        self.skip_newlines();
        stmt
    }

    /// Syntax:
    ///
    /// expr_stmt: testlist_expr
    /// testlist_expr: test (COMMA test)*
    ///
    /// assign_stmt: identifier [COLON type] (ASSIGN identifier)* ASSIGN test
    ///   | identifier (COMP_PLUS | COMP_MINUS | COMP_MULTIPLY | COMP_DOUBLE_STAR | COMP_DIVIDE
    ///     | COMP_DOUBLE_DIVIDE | COMP_MOD | COMP_AND | COMP_OR | COMP_XOR | COMP_SHIFT_LEFT
    ///     | COMP_SHIFT_RIGHT | L_OR | L_AND)
    ///     test
    fn parse_expr_or_assign_stmt(&mut self, is_in_schema_stmt: bool) -> Option<NodeRef<Stmt>> {
        let token = self.token;
        let mut targets = vec![self.parse_expr()];

        let mut value_or_target = None;
        let mut type_annotation = None;
        let mut ty = None;

        if let TokenKind::Colon = self.token.kind {
            self.bump_token(TokenKind::Colon);
            let typ = self.parse_type_annotation();

            type_annotation = Some(node_ref!(typ.node.to_string(), typ.pos()));
            // Unification statement
            if let TokenKind::OpenDelim(DelimToken::Brace) = self.token.kind {
                // schema expression without args
                if let Type::Named(ref identifier) = typ.node {
                    let identifier = node_ref!(Expr::Identifier(identifier.clone()), typ.pos());
                    let schema_expr = self.parse_schema_expr(*identifier, token);
                    let mut ident = self.expr_as_identifier(targets[0].clone(), token);
                    ident.ctx = ExprContext::Store;
                    let unification_stmt = UnificationStmt {
                        target: Box::new(Node::node_with_pos(ident, targets[0].pos())),
                        value: Box::new(schema_expr.as_ref().clone().try_into().unwrap()),
                    };
                    self.skip_newlines();
                    return Some(node_ref!(
                        Stmt::Unification(unification_stmt),
                        self.token_span_pos(token, self.prev_token)
                    ));
                }
            }
            ty = Some(typ);
        } else if let TokenKind::BinOpEq(x) = self.token.kind {
            let op = AugOp::from(x);
            self.bump_token(self.token.kind);

            let value = self.parse_expr();
            let mut ident = self.expr_as_identifier(targets[0].clone(), token);
            ident.ctx = ExprContext::Store;

            let t = node_ref!(
                Stmt::AugAssign(AugAssignStmt {
                    target: Box::new(Node::node_with_pos(ident, targets[0].pos())),
                    value,
                    op,
                }),
                self.token_span_pos(token, self.prev_token)
            );

            self.skip_newlines();

            return Some(t);
        }

        while let TokenKind::Assign = self.token.kind {
            self.bump_token(TokenKind::Assign);

            let expr = self.parse_expr();
            if let Some(target) = value_or_target {
                targets.push(target);
            }

            value_or_target = Some(expr);
        }

        if let TokenKind::BinOpEq(x) = self.token.kind {
            if targets.len() == 1 && type_annotation.is_some() && is_in_schema_stmt {
                let aug_op = AugOp::from(x);
                self.bump_token(self.token.kind);
                let value = self.parse_expr();
                if let Expr::Identifier(target) = &targets[0].node {
                    self.skip_newlines();
                    return Some(node_ref!(
                        Stmt::SchemaAttr(SchemaAttr {
                            doc: "".to_string(),
                            name: node_ref!(target.get_name(), targets[0].pos()),
                            ty: ty.unwrap(),
                            op: Some(aug_op),
                            value: Some(value),
                            is_optional: false,
                            decorators: Vec::new(),
                        }),
                        self.token_span_pos(token, self.prev_token)
                    ));
                }
            }
        }

        let stmt_end_token = self.prev_token;

        if let Some(value) = value_or_target {
            let mut pos = targets[0].pos();
            pos.3 = value.end_line;
            pos.4 = value.end_column;

            let targets = targets
                .iter()
                .map(|expr| match &expr.node {
                    Expr::Identifier(x) => {
                        let mut x = x.clone();
                        x.ctx = ExprContext::Store;
                        Box::new(Node::node_with_pos(x, expr.pos()))
                    }
                    _ => {
                        self.sess
                            .struct_token_error(&[TokenKind::ident_value()], self.token);
                        Box::new(expr.into_missing_identifier())
                    }
                })
                .collect();

            self.skip_newlines();

            Some(node_ref!(
                Stmt::Assign(AssignStmt { targets, value, ty }),
                self.token_span_pos(token, stmt_end_token)
            ))
        } else {
            if targets.len() == 1 && type_annotation.is_some() && is_in_schema_stmt {
                if let Expr::Identifier(target) = &targets[0].node {
                    self.skip_newlines();
                    return Some(node_ref!(
                        Stmt::SchemaAttr(SchemaAttr {
                            doc: "".to_string(),
                            name: node_ref!(target.get_names().join("."), targets[0].pos()),
                            ty: ty.unwrap(),
                            op: None,
                            value: None,
                            is_optional: false,
                            decorators: Vec::new(),
                        }),
                        self.token_span_pos(token, stmt_end_token)
                    ));
                }
            }
            if type_annotation.is_none() && !targets.is_empty() {
                let mut pos = targets[0].pos();
                pos.3 = targets.last().unwrap().end_line;
                pos.4 = targets.last().unwrap().end_column;

                let t = Box::new(Node::node_with_pos(
                    Stmt::Expr(ExprStmt {
                        exprs: targets.clone(),
                    }),
                    pos,
                ));

                self.skip_newlines();

                Some(t)
            } else {
                let miss_expr = self.missing_expr();
                self.skip_newlines();
                self.sess
                    .struct_token_error(&[TokenKind::Assign.into()], self.token);
                if type_annotation.is_some() && !targets.is_empty() && !is_in_schema_stmt {
                    let mut pos = targets[0].pos();
                    pos.3 = targets.last().unwrap().end_line;
                    pos.4 = targets.last().unwrap().end_column;

                    let targets: Vec<_> = targets
                        .iter()
                        .map(|expr| match &expr.node {
                            Expr::Identifier(x) => {
                                let mut x = x.clone();
                                x.ctx = ExprContext::Store;
                                Box::new(Node::node_with_pos(x, expr.pos()))
                            }
                            _ => {
                                self.sess
                                    .struct_token_error(&[TokenKind::ident_value()], self.token);
                                Box::new(expr.into_missing_identifier())
                            }
                        })
                        .collect();
                    Some(Box::new(Node::node_with_pos(
                        Stmt::Assign(AssignStmt {
                            targets: targets.clone(),
                            value: miss_expr,
                            ty,
                        }),
                        pos,
                    )))
                } else {
                    None
                }
            }
        }
    }

    /// Syntax:
    /// assert_stmt: ASSERT simple_expr (IF simple_expr)? (COMMA test)?
    fn parse_assert_stmt(&mut self) -> NodeRef<Stmt> {
        let token = self.token;
        self.bump_keyword(kw::Assert);

        let simple_expr = self.parse_simple_expr();
        let if_cond = if self.token.is_keyword(kw::If) {
            self.bump_keyword(kw::If);
            Some(self.parse_simple_expr())
        } else {
            None
        };

        let msg = if let TokenKind::Comma = self.token.kind {
            self.bump_token(TokenKind::Comma);
            Some(self.parse_expr())
        } else {
            None
        };

        let t = node_ref!(
            Stmt::Assert(AssertStmt {
                test: simple_expr,
                if_cond,
                msg,
            }),
            self.token_span_pos(token, self.prev_token)
        );

        self.skip_newlines();

        t
    }

    /// Syntax:
    /// import_stmt: IMPORT dot_name (AS NAME)?
    fn parse_import_stmt(&mut self) -> NodeRef<Stmt> {
        let token = self.token;
        self.bump_keyword(kw::Import);
        let dot_name_token = self.token;

        let mut leading_dot = Vec::new();
        while let TokenKind::DotDotDot = self.token.kind {
            leading_dot.push("...".to_string());
            self.bump_token(TokenKind::DotDotDot);
        }
        while let TokenKind::Dot = self.token.kind {
            leading_dot.push(".".to_string());
            self.bump_token(TokenKind::Dot);
        }
        let dot_name = self.parse_identifier().node;
        let dot_name_end_token = self.prev_token;

        let asname = if self.token.is_keyword(kw::As) {
            self.bump_keyword(kw::As);
            let ident = self.parse_identifier().node;
            match ident.names.len() {
                1 => Some(ident.names[0].clone()),
                _ => {
                    self.sess
                        .struct_span_error("Invalid import asname", self.token.span, None);
                    None
                }
            }
        } else {
            None
        };

        let mut path = leading_dot.join("");
        path.push_str(dot_name.get_names().join(".").as_str());

        let rawpath = path.clone();
        let path_node = Node::node_with_pos(
            path,
            self.token_span_pos(dot_name_token, dot_name_end_token),
        );

        let name = if let Some(as_name_value) = asname.clone() {
            as_name_value.node
        } else {
            dot_name.get_names().last().unwrap().clone()
        };

        let t = node_ref!(
            Stmt::Import(ImportStmt {
                path: path_node,
                rawpath,
                name,
                asname,
                pkg_name: String::new()
            }),
            self.token_span_pos(token, self.prev_token)
        );

        self.skip_newlines();

        t
    }

    /// Syntax:
    /// type_alias_stmt: "type" NAME ASSIGN type
    fn parse_type_alias_stmt(&mut self) -> NodeRef<Stmt> {
        self.bump_keyword(kw::Type);

        let type_name_pos = self.token;
        let expr = self.parse_expr();
        let type_name = self.expr_as_identifier(expr, type_name_pos);
        let type_name_end = self.prev_token;

        self.bump_token(TokenKind::Assign);

        let typ_pos = self.token;
        let typ = self.parse_type_annotation();
        let typ_end = self.prev_token;

        self.skip_newlines();

        node_ref!(
            Stmt::TypeAlias(TypeAliasStmt {
                type_name: node_ref!(type_name, self.token_span_pos(type_name_pos, type_name_end)),
                type_value: node_ref!(typ.node.to_string(), self.token_span_pos(typ_pos, typ_end)),
                ty: typ,
            }),
            self.token_span_pos(type_name_pos, typ_end)
        )
    }

    /// Syntax:
    /// if_stmt: IF test COLON execution_block (ELIF test COLON execution_block)* (ELSE COLON execution_block)?
    /// execution_block: if_simple_stmt | NEWLINE _INDENT schema_init_stmt+ _DEDENT
    /// if_simple_stmt: (simple_assign_stmt | unification_stmt | expr_stmt | assert_stmt) NEWLINE
    /// schema_init_stmt: if_simple_stmt | if_stmt
    fn parse_if_stmt(&mut self) -> NodeRef<Stmt> {
        let token = self.token;

        // if
        let mut if_stmt = {
            self.bump_keyword(kw::If);

            let cond = self.parse_expr();

            self.bump_token(TokenKind::Colon);

            let body = if self.token.kind != TokenKind::Newline {
                if let Some(stmt) = self.parse_expr_or_assign_stmt(false) {
                    vec![stmt]
                } else {
                    // Error recovery from panic mode: Once an error is detected (the statement is None).
                    self.bump();
                    vec![]
                }
            } else {
                self.skip_newlines();
                self.parse_block_stmt_list(
                    TokenKind::Indent(VALID_SPACES_LENGTH),
                    TokenKind::Dedent(VALID_SPACES_LENGTH),
                )
            };

            IfStmt {
                body,
                cond,
                orelse: Vec::new(),
            }
        };

        if self.token.kind == TokenKind::Newline {
            self.skip_newlines();
        }

        // elif ...
        let mut elif_list = Vec::new();
        while self.token.is_keyword(kw::Elif) {
            let token = self.token;
            self.bump_keyword(kw::Elif);

            let cond = self.parse_expr();

            self.bump_token(TokenKind::Colon);

            let body = if self.token.kind != TokenKind::Newline {
                if let Some(stmt) = self.parse_expr_or_assign_stmt(false) {
                    vec![stmt]
                } else {
                    // Error recovery from panic mode: Once an error is detected (the statement is None).
                    self.bump();
                    vec![]
                }
            } else {
                self.skip_newlines();
                self.parse_block_stmt_list(
                    TokenKind::Indent(VALID_SPACES_LENGTH),
                    TokenKind::Dedent(VALID_SPACES_LENGTH),
                )
            };

            let t = node_ref!(
                IfStmt {
                    body,
                    cond,
                    orelse: Vec::new(),
                },
                self.token_span_pos(token, self.prev_token)
            );

            elif_list.push(t);
        }

        if self.token.kind == TokenKind::Newline {
            self.skip_newlines();
        }

        // else
        if self.token.is_keyword(kw::Else) {
            self.bump_keyword(kw::Else);

            // `else if -> elif` error recovery.
            if self.token.is_keyword(kw::If) {
                self.sess.struct_span_error(
                    "'else if' here is invalid in KCL, consider using the 'elif' keyword",
                    self.token.span,
                    None,
                );
            } else if self.token.kind != TokenKind::Colon {
                self.sess
                    .struct_token_error(&[TokenKind::Colon.into()], self.token);
            }
            // Bump colon token.
            self.bump();

            let else_body = if self.token.kind != TokenKind::Newline {
                if let Some(stmt) = self.parse_expr_or_assign_stmt(false) {
                    vec![stmt]
                } else {
                    // Error recovery from panic mode: Once an error is detected (the statement is None).
                    self.bump();
                    vec![]
                }
            } else {
                self.skip_newlines();
                self.parse_block_stmt_list(
                    TokenKind::Indent(VALID_SPACES_LENGTH),
                    TokenKind::Dedent(VALID_SPACES_LENGTH),
                )
            };

            if_stmt.orelse = else_body;
        }

        // fix elif-list and else
        while let Some(mut x) = elif_list.pop() {
            x.node.orelse = if_stmt.orelse.clone();
            let pos = if if_stmt.orelse.is_empty() {
                x.clone().pos()
            } else {
                let start_pos = x.clone().pos();
                let end_pos = if_stmt.orelse.last().unwrap().pos();
                (
                    start_pos.0.clone(),
                    start_pos.1,
                    start_pos.2,
                    end_pos.3,
                    end_pos.4,
                )
            };
            let t = Box::new(Node::node_with_pos(Stmt::If(x.node), pos));
            if_stmt.orelse = vec![t];
        }

        let t = node_ref!(
            Stmt::If(if_stmt),
            self.token_span_pos(token, self.prev_token)
        );

        self.skip_newlines();

        t
    }

    /// Syntax:
    /// schema_stmt: [decorators] (SCHEMA|MIXIN|PROTOCOL) NAME
    ///   [LEFT_BRACKETS [schema_arguments] RIGHT_BRACKETS]
    ///   [LEFT_PARENTHESES identifier (COMMA identifier)* RIGHT_PARENTHESES]
    ///   [for_host] COLON NEWLINE [schema_body]
    fn parse_schema_stmt(&mut self, decorators: Option<Vec<NodeRef<CallExpr>>>) -> NodeRef<Stmt> {
        let token = self.token;

        // schema decorators
        let decorators = match decorators {
            Some(v) => v,
            None => Vec::new(),
        };

        // schema|mixin|protocol
        let mut is_mixin = false;
        let mut is_protocol = false;
        {
            if self.token.is_keyword(kw::Mixin) {
                self.bump_keyword(kw::Mixin);
                is_mixin = true;
            } else if self.token.is_keyword(kw::Protocol) {
                self.bump_keyword(kw::Protocol);
                is_protocol = true;
            } else {
                self.bump_keyword(kw::Schema);
            }
        }

        // schema Name
        let name_expr = self.parse_identifier();
        let name_pos = name_expr.pos();
        let name = name_expr.node;
        let name = node_ref!(name.get_names().join("."), name_pos);

        if name
            .node
            .ends_with(kclvm_sema::resolver::global::MIXIN_SUFFIX)
        {
            is_mixin = true;
        } else if name
            .node
            .ends_with(kclvm_sema::resolver::global::PROTOCOL_SUFFIX)
        {
            is_protocol = true;
        }

        // schema Name[args...]
        let args = if let TokenKind::OpenDelim(DelimToken::Bracket) = self.token.kind {
            self.parse_parameters(
                &[TokenKind::OpenDelim(DelimToken::Bracket)],
                &[TokenKind::CloseDelim(DelimToken::Bracket)],
                true,
            )
        } else {
            None
        };

        // schema Name [args...](Base)
        let parent_name = if let TokenKind::OpenDelim(DelimToken::Paren) = self.token.kind {
            self.bump_token(TokenKind::OpenDelim(DelimToken::Paren));
            let expr = self.parse_identifier();
            let expr_pos = expr.pos();
            let base_schema_name = expr.node;
            self.bump_token(TokenKind::CloseDelim(DelimToken::Paren));
            Some(node_ref!(base_schema_name, expr_pos))
        } else {
            None
        };

        // schema Name [args...](Base) for SomeProtocol
        let for_host_name = if self.token.is_keyword(kw::For) {
            self.bump_keyword(kw::For);
            let token = self.token;
            let expr = self.parse_expr();
            let expr_pos = expr.pos();
            let ident = self.expr_as_identifier(expr, token);
            Some(node_ref!(ident, expr_pos))
        } else {
            None
        };

        self.bump_token(TokenKind::Colon);

        self.skip_newlines();

        if let TokenKind::Indent(VALID_SPACES_LENGTH) = self.token.kind {
            let body = self.parse_schema_body();

            let mut pos = self.token_span_pos(token, self.prev_token);
            // Insert a fake newline character to expand the scope of the schema，
            // used to complete the schema attributes at the end of the file
            // FIXME: fix in lsp
            if let TokenKind::Eof = self.prev_token.kind {
                pos.3 += 1;
                pos.4 = 0;
            }

            node_ref!(
                Stmt::Schema(SchemaStmt {
                    doc: body.doc,
                    name,
                    parent_name,
                    for_host_name,
                    is_mixin,
                    is_protocol,
                    args,
                    mixins: body.mixins,
                    body: body.body,
                    decorators,
                    checks: body.checks,
                    index_signature: body.index_signature,
                }),
                pos
            )
        } else {
            let pos = self.token_span_pos(token, self.prev_token);
            node_ref!(
                Stmt::Schema(SchemaStmt {
                    doc: None,
                    name,
                    parent_name,
                    for_host_name,
                    is_mixin,
                    is_protocol,
                    args,
                    mixins: vec![],
                    body: vec![],
                    decorators,
                    checks: vec![],
                    index_signature: None,
                }),
                pos
            )
        }
    }

    /// Syntax:
    /// decorators: (AT decorator_expr NEWLINE)+
    fn parse_decorators(&mut self) -> Vec<NodeRef<CallExpr>> {
        let mut decorators = Vec::new();
        while let TokenKind::At = self.token.kind {
            self.bump_token(TokenKind::At);

            let expr = self.parse_expr();
            let expr_pos = expr.pos();
            match expr.node {
                Expr::Identifier(x) => {
                    decorators.push(node_ref!(
                        CallExpr {
                            func: node_ref!(Expr::Identifier(x), expr_pos.clone()),
                            args: Vec::new(),
                            keywords: Vec::new(),
                        },
                        expr_pos
                    ));
                }
                Expr::Call(x) => {
                    decorators.push(node_ref!(x, expr_pos));
                }
                _ => self
                    .sess
                    .struct_token_error(&[TokenKind::ident_value()], self.token),
            };

            self.skip_newlines();
        }

        self.skip_newlines();
        decorators
    }

    /// Syntax:
    /// schema_arguments: schema_argument (COMMA schema_argument)*
    /// schema_argument: NAME [COLON type] [ASSIGN test]
    pub(crate) fn parse_parameters(
        &mut self,
        open_tokens: &[TokenKind],
        close_tokens: &[TokenKind],
        bump_close: bool,
    ) -> Option<NodeRef<Arguments>> {
        let mut has_open_token = false;

        let token = self.token;

        for token in open_tokens {
            if *token == self.token.kind {
                self.bump_token(*token);
                has_open_token = true;
                break;
            }
        }
        if !open_tokens.is_empty() && !has_open_token {
            return None;
        }
        let mut args = Arguments {
            args: Vec::new(),
            defaults: Vec::new(),
            ty_list: Vec::new(),
        };

        loop {
            let marker = self.mark();

            let mut has_close_token = false;
            for token in close_tokens {
                if *token == self.token.kind {
                    if bump_close {
                        self.bump_token(*token);
                    }
                    has_close_token = true;
                    break;
                }
            }
            if has_close_token {
                break;
            }

            if matches!(self.token.kind, TokenKind::Newline | TokenKind::Eof) {
                let expect_tokens: Vec<String> = close_tokens
                    .iter()
                    .map(|t| <kclvm_ast::token::TokenKind as Into<String>>::into(*t))
                    .collect();
                self.sess.struct_token_error(&expect_tokens, self.token);
                break;
            }

            let name_pos = self.token;
            let name = self.parse_identifier().node;
            let name_end = self.prev_token;

            let name = node_ref!(name, self.token_span_pos(name_pos, name_end));

            let type_annotation_node = if let TokenKind::Colon = self.token.kind {
                self.bump_token(TokenKind::Colon);
                let typ = self.parse_type_annotation();
                Some(typ)
            } else {
                None
            };

            let default_value = if let TokenKind::Assign = self.token.kind {
                self.bump_token(TokenKind::Assign);
                Some(self.parse_expr())
            } else {
                None
            };

            args.args.push(name);
            args.ty_list.push(type_annotation_node);
            args.defaults.push(default_value);
            // Parameter interval comma
            if let TokenKind::Comma = self.token.kind {
                self.bump();
            }

            self.drop(marker);
        }

        self.skip_newlines();

        Some(node_ref!(args, self.token_span_pos(token, self.prev_token)))
    }

    /// Syntax:
    /// schema_body: _INDENT (string NEWLINE)* [mixin_stmt]
    ///   (schema_attribute_stmt|schema_init_stmt|schema_index_signature)*
    ///   [check_block] _DEDENT
    ///
    /// schema_attribute_stmt: attribute_stmt NEWLINE
    /// attribute_stmt: [decorators] NAME [QUESTION] COLON type [(ASSIGN|COMP_OR) test]
    ///
    /// schema_init_stmt: if_simple_stmt | if_stmt
    ///   if_stmt: IF test COLON execution_block (ELIF test COLON execution_block)* (ELSE COLON execution_block)?
    ///     execution_block: if_simple_stmt | NEWLINE _INDENT schema_init_stmt+ _DEDENT
    ///   if_simple_stmt: (simple_assign_stmt | unification_stmt | expr_stmt | assert_stmt) NEWLINE
    ///
    /// schema_index_signature:
    ///   LEFT_BRACKETS [NAME COLON] [ELLIPSIS] basic_type RIGHT_BRACKETS
    ///   COLON type [ASSIGN test] NEWLINE
    fn parse_schema_body(&mut self) -> SchemaStmt {
        self.validate_dedent();
        self.bump_token(TokenKind::Indent(VALID_SPACES_LENGTH));

        // doc string when it is not a string-like attribute statement.
        let body_doc = if let Some(peek) = self.cursor.peek() {
            if matches!(peek.kind, TokenKind::Colon) {
                None
            } else {
                self.parse_doc()
            }
        } else {
            self.parse_doc()
        };

        // mixin
        let body_mixins = if self.token.is_keyword(kw::Mixin) {
            let mixins = self.parse_mixins();
            self.skip_newlines();
            mixins
        } else {
            Vec::new()
        };

        // body
        let mut body_body = Vec::new();
        let mut body_index_signature = None;

        loop {
            let marker = self.mark();
            self.validate_dedent();
            if matches!(
                self.token.kind,
                TokenKind::Dedent(VALID_SPACES_LENGTH) | TokenKind::Eof
            ) || self.token.is_keyword(kw::Check)
            {
                break;
            }
            // assert stmt
            else if self.token.is_keyword(kw::Assert) {
                body_body.push(self.parse_assert_stmt());
                continue;
            }
            // if stmt
            else if self.token.is_keyword(kw::If) {
                body_body.push(self.parse_if_stmt());
                continue;
            }
            // schema_attribute_stmt: string COLON type_annotation
            else if self.token.is_string_lit() {
                if let Some(peek) = self.cursor.peek() {
                    if let TokenKind::Colon = peek.kind {
                        let token = self.token;
                        let attr = self.parse_schema_attribute();
                        body_body.push(node_ref!(
                            Stmt::SchemaAttr(attr),
                            self.token_span_pos(token, self.prev_token)
                        ));
                        continue;
                    }
                }
            }
            // schema_attribute_stmt
            else if let TokenKind::At = self.token.kind {
                let token = self.token;
                let attr = self.parse_schema_attribute();
                body_body.push(node_ref!(
                    Stmt::SchemaAttr(attr),
                    self.token_span_pos(token, self.prev_token)
                ));
                continue;
            }
            if let Some(peek) = self.cursor.peek() {
                if let TokenKind::Question = peek.kind {
                    let token = self.token;
                    let attr = self.parse_schema_attribute();
                    body_body.push(node_ref!(
                        Stmt::SchemaAttr(attr),
                        self.token_span_pos(token, self.prev_token)
                    ));
                    continue;
                }
            }

            // schema_index_signature or list
            if let TokenKind::OpenDelim(DelimToken::Bracket) = self.token.kind {
                let token = self.token;

                let (index_sig, or_list_expr) = self.parse_schema_index_signature_or_list();

                if let Some(x) = index_sig {
                    if body_index_signature.is_some() {
                        self.sess.struct_span_error(
                            "duplicate schema index signature definitions, only one is allowed in the schema",
                            token.span,
                            None,
                        );
                    }
                    body_index_signature =
                        Some(node_ref!(x, self.token_span_pos(token, self.prev_token)));
                } else if let Some(list_expr) = or_list_expr {
                    let stmt = Stmt::Expr(ExprStmt {
                        exprs: vec![list_expr],
                    });
                    body_body.push(node_ref!(stmt, self.token_span_pos(token, self.prev_token)));
                } else {
                    self.sess.struct_span_error(
                        &format!(
                            "expected a index signature or list expression here, got {}",
                            Into::<String>::into(self.token)
                        ),
                        self.token.span,
                        None,
                    );
                }

                self.skip_newlines();
                continue;
            }

            // expr or attr
            if let Some(x) = self.parse_expr_or_assign_stmt(true) {
                if let Stmt::SchemaAttr(attr) = &x.node {
                    body_body.push(node_ref!(Stmt::SchemaAttr(attr.clone()), x.pos()));
                    continue;
                }

                if let Stmt::Assign(assign) = x.node.clone() {
                    if assign.targets.len() == 1 {
                        let ident = assign.targets[0].clone().node;
                        if assign.ty.is_some() {
                            body_body.push(node_ref!(
                                Stmt::SchemaAttr(SchemaAttr {
                                    doc: "".to_string(),
                                    name: node_ref!(
                                        ident.get_names().join("."),
                                        assign.targets[0].pos()
                                    ),
                                    ty: assign.ty.unwrap(),
                                    op: Some(AugOp::Assign),
                                    value: Some(assign.value),
                                    is_optional: false,
                                    decorators: Vec::new(),
                                }),
                                x.pos()
                            ));
                            continue;
                        };
                    }
                }

                body_body.push(x);
            } else {
                // Error recovery from panic mode: Once an error is detected (the statement is None).
                self.bump();
            }
            self.drop(marker);
        }

        // check_block
        let body_checks = self.parse_schema_check_block();
        self.validate_dedent();
        self.bump_token(TokenKind::Dedent(VALID_SPACES_LENGTH));
        self.skip_newlines();

        SchemaStmt {
            doc: body_doc,
            mixins: body_mixins,
            body: body_body,
            checks: body_checks,
            index_signature: body_index_signature,

            name: Box::new(Node {
                id: AstIndex::default(),
                node: "".to_string(),
                filename: "".to_string(),
                line: 0,
                column: 0,
                end_line: 0,
                end_column: 0,
            }),
            parent_name: None,
            for_host_name: None,
            is_mixin: false,
            is_protocol: false,
            args: None,
            decorators: Vec::new(),
        }
    }

    /// Syntax:
    /// mixin_stmt: MIXIN LEFT_BRACKETS [mixins | multiline_mixins] RIGHT_BRACKETS NEWLINE
    /// multiline_mixins: NEWLINE _INDENT mixins NEWLINE _DEDENT
    /// mixins: identifier (COMMA (NEWLINE mixins | identifier))*
    fn parse_mixins(&mut self) -> Vec<NodeRef<Identifier>> {
        self.bump_keyword(kw::Mixin);

        let mut mixins = Vec::new();

        self.bump_token(TokenKind::OpenDelim(DelimToken::Bracket));

        // NEWLINE _INDENT
        let has_newline = if self.token.kind == TokenKind::Newline {
            self.skip_newlines();
            if self.token.kind == TokenKind::Indent(VALID_SPACES_LENGTH) {
                self.bump();
            } else {
                self.sess.struct_token_error(
                    &[TokenKind::Indent(VALID_SPACES_LENGTH).into()],
                    self.token,
                )
            }
            true
        } else {
            false
        };

        loop {
            self.validate_dedent();
            if matches!(
                self.token.kind,
                TokenKind::CloseDelim(DelimToken::Bracket) | TokenKind::Dedent(VALID_SPACES_LENGTH)
            ) {
                break;
            }
            let expr = self.parse_identifier();
            let expr_pos = expr.pos();
            let ident = expr.node;
            mixins.push(node_ref!(ident, expr_pos));
            if let TokenKind::Comma = self.token.kind {
                self.bump();
            }
            if let TokenKind::Newline = self.token.kind {
                self.skip_newlines()
            }
        }

        // _DEDENT
        if has_newline {
            self.validate_dedent();
            if self.token.kind == TokenKind::Dedent(VALID_SPACES_LENGTH) {
                self.bump();
            } else {
                self.sess.struct_token_error(
                    &[TokenKind::Dedent(VALID_SPACES_LENGTH).into()],
                    self.token,
                )
            }
        }

        self.bump_token(TokenKind::CloseDelim(DelimToken::Bracket));

        mixins
    }

    /// Syntax:
    /// schema_attribute_stmt: attribute_stmt NEWLINE
    /// attribute_stmt: [decorators] (identifier | string) [QUESTION] COLON type [(ASSIGN|COMP_OR) test]
    fn parse_schema_attribute(&mut self) -> SchemaAttr {
        let doc = "".to_string();

        // @decorators
        let decorators = if matches!(self.token.kind, TokenKind::At) {
            let decorators = self.parse_decorators();
            self.skip_newlines();
            decorators
        } else {
            Vec::new()
        };

        // Parse schema identifier-like or string-like attributes
        let name = if let Some(name) = self.parse_string_attribute() {
            name
        } else {
            let name_expr = self.parse_identifier();
            let name_pos = name_expr.pos();
            let name = name_expr.node;
            node_ref!(name.get_names().join("."), name_pos)
        };

        // Parse attribute optional annotation `?`
        let is_optional = if let TokenKind::Question = self.token.kind {
            self.bump_token(TokenKind::Question);
            true
        } else {
            false
        };

        // Bump the schema attribute annotation token `:`
        self.bump_token(TokenKind::Colon);

        // Parse the schema attribute type annotation.
        let ty = self.parse_type_annotation();

        let op = if self.token.kind == TokenKind::Assign {
            self.bump_token(TokenKind::Assign);
            Some(AugOp::Assign)
        } else if let TokenKind::BinOpEq(x) = self.token.kind {
            self.bump_token(self.token.kind);
            Some(x.into())
        } else {
            None
        };

        let value = if op.is_some() {
            Some(self.parse_expr())
        } else {
            None
        };
        self.skip_newlines();
        SchemaAttr {
            doc,
            name,
            ty,
            op,
            value,
            is_optional,
            decorators,
        }
    }

    /// Syntax:
    /// schema_index_signature:
    ///   LEFT_BRACKETS [NAME COLON] [ELLIPSIS] basic_type RIGHT_BRACKETS
    ///   COLON type [ASSIGN test] NEWLINE
    fn parse_schema_index_signature_or_list(
        &mut self,
    ) -> (Option<SchemaIndexSignature>, Option<NodeRef<Expr>>) {
        self.bump_token(TokenKind::OpenDelim(DelimToken::Bracket));
        let peek_token_kind = match self.cursor.peek() {
            Some(token) => token.kind,
            None => TokenKind::Eof,
        };
        let peek2_token_kind = match self.cursor.peek2() {
            Some(token) => token.kind,
            None => TokenKind::Eof,
        };
        match (self.token.kind, peek_token_kind) {
            // Maybe a list expr or a list comp.
            (TokenKind::Newline | TokenKind::CloseDelim(DelimToken::Bracket), _) => {
                (None, Some(self.parse_list_expr(false)))
            }
            (TokenKind::Ident(_), _)
                if !matches!(peek_token_kind, TokenKind::Colon)
                    && !matches!(peek2_token_kind, TokenKind::Colon) =>
            {
                (None, Some(self.parse_list_expr(false)))
            }
            // Maybe a schema index signature.
            (TokenKind::DotDotDot, _) if matches!(peek_token_kind, TokenKind::Ident(_)) => {
                (Some(self.parse_schema_index_signature()), None)
            }
            (TokenKind::Ident(_), _) => (Some(self.parse_schema_index_signature()), None),
            _ => (None, None),
        }
    }

    /// Syntax:
    /// schema_index_signature:
    ///   LEFT_BRACKETS [NAME COLON] [ELLIPSIS] basic_type RIGHT_BRACKETS
    ///   COLON type [ASSIGN test] NEWLINE
    fn parse_schema_index_signature(&mut self) -> SchemaIndexSignature {
        let (key_name, key_ty, any_other) = if matches!(self.token.kind, TokenKind::DotDotDot) {
            // bump token `...`
            self.bump();
            (None, self.parse_type_annotation(), true)
        } else {
            let token = self.token;
            let expr = self.parse_identifier_expr();
            let ident = self.expr_as_identifier(expr.clone(), token);
            let pos = expr.pos();
            let key_name = ident.get_names().join(".");

            if let TokenKind::CloseDelim(DelimToken::Bracket) = self.token.kind {
                (None, node_ref!(Type::Named(ident), pos), false)
            } else {
                self.bump_token(TokenKind::Colon);
                let any_other = if let TokenKind::DotDotDot = self.token.kind {
                    self.bump();
                    true
                } else {
                    false
                };
                (Some(key_name), self.parse_type_annotation(), any_other)
            }
        };

        self.bump_token(TokenKind::CloseDelim(DelimToken::Bracket));
        self.bump_token(TokenKind::Colon);

        let value_ty = self.parse_type_annotation();

        let value = if let TokenKind::Assign = self.token.kind {
            self.bump();
            Some(self.parse_expr())
        } else {
            None
        };

        self.skip_newlines();

        SchemaIndexSignature {
            key_name,
            key_ty,
            value_ty,
            value,
            any_other,
        }
    }

    /// Syntax:
    /// check_block: CHECK COLON NEWLINE _INDENT check_expr+ _DEDENT
    /// check_expr: simple_expr [IF simple_expr] [COMMA primary_expr] NEWLINE
    fn parse_schema_check_block(&mut self) -> Vec<NodeRef<CheckExpr>> {
        let mut check_expr_list = Vec::new();

        if self.token.is_keyword(kw::Check) {
            self.bump_keyword(kw::Check);
            self.bump_token(TokenKind::Colon);
            self.skip_newlines();
            self.bump_token(TokenKind::Indent(VALID_SPACES_LENGTH));
            while self.token.kind != TokenKind::Dedent(VALID_SPACES_LENGTH) {
                let marker = self.mark();
                if matches!(self.token.kind, TokenKind::Eof) {
                    self.sess
                        .struct_token_error(&[TokenKind::Newline.into()], self.token);
                    break;
                }

                let expr = self.parse_check_expr();
                let expr_pos = expr.pos();
                let check_expr = expr_as!(expr, Expr::Check).unwrap();
                check_expr_list.push(node_ref!(check_expr, expr_pos));

                self.skip_newlines();
                self.drop(marker);
            }
            self.validate_dedent();
            self.bump_token(TokenKind::Dedent(VALID_SPACES_LENGTH));
        }

        check_expr_list
    }

    /// Syntax:
    /// rule_stmt: [decorators] RULE NAME [LEFT_BRACKETS [schema_arguments] RIGHT_BRACKETS] [LEFT_PARENTHESES identifier (COMMA identifier)* RIGHT_PARENTHESES] [for_host] COLON NEWLINE [rule_body]
    /// rule_body: _INDENT (string NEWLINE)* check_expr+ _DEDENT
    fn parse_rule_stmt(&mut self, decorators: Option<Vec<NodeRef<CallExpr>>>) -> NodeRef<Stmt> {
        let token = self.token;
        self.bump_keyword(kw::Rule);

        let decorators = if let Some(x) = decorators {
            x
        } else {
            Vec::new()
        };

        let name_expr = self.parse_identifier_expr();
        let name_pos = name_expr.pos();
        let name = expr_as!(name_expr, Expr::Identifier).unwrap();
        let name = node_ref!(name.get_names().join("."), name_pos);

        let args = if let TokenKind::OpenDelim(DelimToken::Bracket) = self.token.kind {
            self.parse_parameters(
                &[TokenKind::OpenDelim(DelimToken::Bracket)],
                &[TokenKind::CloseDelim(DelimToken::Bracket)],
                true,
            )
        } else {
            None
        };

        let mut parent_rules = vec![];
        if self.token.kind == TokenKind::OpenDelim(DelimToken::Paren) {
            self.bump();
            loop {
                if let TokenKind::CloseDelim(DelimToken::Paren) = self.token.kind {
                    self.bump();
                    break;
                }

                if matches!(self.token.kind, TokenKind::Newline | TokenKind::Eof) {
                    self.sess.struct_token_error(
                        &[
                            TokenKind::CloseDelim(DelimToken::Paren).into(),
                            TokenKind::Comma.into(),
                        ],
                        self.token,
                    );
                    break;
                }

                let token = self.token;
                let expr = self.parse_expr();
                let expr_pos = expr.pos();
                let rule_name = self.expr_as_identifier(expr, token);
                parent_rules.push(node_ref!(rule_name, expr_pos));

                if !matches!(
                    self.token.kind,
                    TokenKind::Comma
                        | TokenKind::CloseDelim(DelimToken::Paren)
                        | TokenKind::Newline
                        | TokenKind::Eof
                ) {
                    self.sess.struct_token_error(
                        &[
                            TokenKind::Comma.into(),
                            TokenKind::CloseDelim(DelimToken::Paren).into(),
                        ],
                        self.token,
                    );
                    self.bump();
                }

                if matches!(self.token.kind, TokenKind::Comma) {
                    self.bump()
                }
            }
        }

        let for_host_name = if self.token.is_keyword(kw::For) {
            self.bump_keyword(kw::For);
            let token = self.token;
            let expr = self.parse_expr();
            let expr_pos = expr.pos();
            let ident = self.expr_as_identifier(expr, token);
            Some(node_ref!(ident, expr_pos))
        } else {
            None
        };

        self.bump_token(TokenKind::Colon);
        self.skip_newlines();
        self.bump_token(TokenKind::Indent(VALID_SPACES_LENGTH));

        // doc string
        let body_doc = match self.token.kind {
            TokenKind::Literal(lit) => {
                if let LitKind::Str { .. } = lit.kind {
                    let doc_expr = self.parse_str_expr(lit);
                    self.skip_newlines();
                    match &doc_expr.node {
                        Expr::StringLit(str) => {
                            Some(node_ref!(str.raw_value.clone(), doc_expr.pos()))
                        }
                        Expr::JoinedString(str) => {
                            Some(node_ref!(str.raw_value.clone(), doc_expr.pos()))
                        }
                        _ => None,
                    }
                } else {
                    None
                }
            }
            _ => None,
        };

        let mut check_expr_list = vec![];
        self.validate_dedent();
        while self.token.kind != TokenKind::Dedent(VALID_SPACES_LENGTH) {
            let marker = self.mark();
            if matches!(self.token.kind, TokenKind::Eof) {
                self.sess
                    .struct_token_error(&[TokenKind::Newline.into()], self.token);
                break;
            }

            let expr = self.parse_check_expr();
            let expr_pos = expr.pos();
            let check_expr = expr_as!(expr, Expr::Check).unwrap();
            check_expr_list.push(node_ref!(check_expr, expr_pos));

            self.skip_newlines();
            self.drop(marker);
        }
        self.validate_dedent();
        self.bump_token(TokenKind::Dedent(VALID_SPACES_LENGTH));

        let pos = self.token_span_pos(token, self.prev_token);

        node_ref!(
            Stmt::Rule(RuleStmt {
                doc: body_doc,
                name,
                parent_rules,
                decorators,
                checks: check_expr_list,
                args,
                for_host_name,
            }),
            pos
        )
    }

    pub(crate) fn parse_string_attribute(&mut self) -> Option<NodeRef<String>> {
        match self.token.kind {
            TokenKind::Literal(lit) => {
                if let LitKind::Str { .. } = lit.kind {
                    let str_expr = self.parse_str_expr(lit);
                    match &str_expr.node {
                        Expr::StringLit(str) => Some(node_ref!(str.value.clone(), str_expr.pos())),
                        _ => None,
                    }
                } else {
                    None
                }
            }
            _ => None,
        }
    }

    pub(crate) fn parse_joined_string(
        &mut self,
        s: &StringLit,
        pos: BytePos,
    ) -> Option<JoinedString> {
        // skip raw string
        if s.raw_value.starts_with(['r', 'R']) {
            return None;
        }
        if !s.value.contains("${") {
            return None;
        }

        let start_pos = if s.is_long_string {
            pos + new_byte_pos(3)
        } else {
            pos + new_byte_pos(1)
        };

        let mut joined_value = JoinedString {
            is_long_string: s.is_long_string,
            raw_value: s.raw_value.clone(),
            values: Vec::new(),
        };

        fn parse_expr(this: &mut Parser, src: &str, start_pos: BytePos) -> NodeRef<Expr> {
            use crate::lexer::parse_token_streams;
            // The string interpolation end pos.
            let end_pos = start_pos + new_byte_pos(src.len() as u32);
            // Skip the start '${' and end '}'
            let src = &src[2..src.len() - 1];
            if src.is_empty() {
                this.sess.struct_span_error(
                    "string interpolation expression can not be empty",
                    Span::new(start_pos, end_pos),
                    None,
                );
            }

            // Expression start pos, and skip the start '${'.
            let start_pos = start_pos + new_byte_pos(2);

            let stream = parse_token_streams(this.sess, src, start_pos);

            let mut parser = Parser {
                token: Token::dummy(),
                prev_token: Token::dummy(),
                cursor: stream.cursor(),
                comments: Vec::new(),
                sess: this.sess,
            };

            // bump to the first token
            parser.bump();

            let expr = parser.parse_expr();

            let mut formatted_value = FormattedValue {
                is_long_string: false,
                value: expr,
                format_spec: None,
            };

            if let TokenKind::Colon = parser.token.kind {
                // bump the format spec interval token `:`.
                parser.bump();
                if let TokenKind::DocComment(CommentKind::Line(symbol)) = parser.token.kind {
                    formatted_value.format_spec = Some(symbol.as_str());
                } else {
                    this.sess.struct_span_error(
                        "invalid joined string spec without #",
                        parser.token.span,
                        None,
                    );
                }
                // Whether there is syntax error or not, bump the joined string spec token.
                parser.bump();
            }

            // The token pair (lo, hi).
            let lo = start_pos;
            let hi = start_pos + new_byte_pos(src.len() as u32);
            // Bump the expression endline.
            parser.skip_newlines();
            // If there are still remaining tokens, it indicates that an
            // unexpected expression has occurred here.
            if !src.is_empty() && parser.has_next() {
                parser.sess.struct_span_error(
                    &format!("invalid string interpolation expression: '{src}'"),
                    Span::new(lo, hi),
                    None,
                )
            }

            node_ref!(
                Expr::FormattedValue(formatted_value),
                parser.byte_pos_to_pos(lo, hi)
            )
        }

        let data = s.value.as_str();
        let mut off: usize = 0;
        loop {
            if let Some(i) = data[off..].find("${") {
                if let Some(j) = data[off + i..].find('}') {
                    let lo: usize = off + i;
                    let hi: usize = off + i + j + 1;

                    let s0 = &data[off..lo];
                    let s1 = &data[lo..hi];

                    let s0_expr = node_ref!(Expr::StringLit(StringLit {
                        is_long_string: false,
                        raw_value: s0.to_string(),
                        value: s0.to_string().replace("$$", "$"),
                    }));

                    let s1_expr = parse_expr(self, s1, start_pos + new_byte_pos(lo as u32));

                    if !s0.is_empty() {
                        joined_value.values.push(s0_expr);
                    }
                    joined_value.values.push(s1_expr);

                    off = hi;
                    continue;
                } else {
                    self.sess
                        .struct_span_error("invalid joined string", self.token.span, None,);
                    joined_value
                        .values
                        .push(node_ref!(Expr::StringLit(StringLit {
                            is_long_string: false,
                            raw_value: data[off..].to_string(),
                            value: data[off..].to_string(),
                        })));
                    break;
                }
            } else {
                if off >= s.value.as_str().len() {
                    break;
                }

                // todo: fix pos
                joined_value
                    .values
                    .push(node_ref!(Expr::StringLit(StringLit {
                        is_long_string: false,
                        raw_value: data[off..].to_string(),
                        value: data[off..].to_string().replace("$$", "$"),
                    })));
                break;
            }
        }

        Some(joined_value)
    }
}<|MERGE_RESOLUTION|>--- conflicted
+++ resolved
@@ -39,17 +39,9 @@
             return Some(stmt);
         }
 
-<<<<<<< HEAD
-        self.sess.struct_span_error(
-            &format!("unexpected '{:?}'", self.token.kind),
-            self.token.span,
-            None,
-        );
-=======
         let tok: String = self.token.into();
         self.sess
             .struct_span_error(&format!("unexpected token '{}'", tok), self.token.span);
->>>>>>> 86f4a821
 
         None
     }
